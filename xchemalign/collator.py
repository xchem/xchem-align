--- conflicted
+++ resolved
@@ -101,16 +101,10 @@
         return v_dir
 
     def _copy_files(self, meta):
-<<<<<<< HEAD
-        cryst_dir = self.version_dir / Constants.META_XTAL_FILES
-        self.logger.info('Using cryst_dir of', cryst_dir)
-        if cryst_dir.exists():
-=======
-        cryst_path = self.version_dir / 'crystallographic'
+        cryst_path = self.version_dir / Constants.META_XTAL_FILES
         ext_cryst_path = self.output_path / cryst_path
         self.logger.info('Using cryst_dir of', ext_cryst_path)
         if ext_cryst_path.exists():
->>>>>>> df075b79
             self.logger.info('removing old cryst_dir')
             shutil.rmtree(ext_cryst_path)
         self.logger.info('creating cryst_dir')
@@ -118,15 +112,9 @@
 
         num_event_maps = 0
 
-<<<<<<< HEAD
         for xtal_name, data in meta[Constants.META_XTALS].items():
-            dir = cryst_dir / xtal_name
-            os.makedirs(dir)
-=======
-        for xtal_name, data in meta['crystals'].items():
             dir = cryst_path / xtal_name
             os.makedirs(self.output_path / dir)
->>>>>>> df075b79
 
             xtal_files = data[Constants.META_XTAL_FILES]
 
@@ -140,13 +128,8 @@
                 if not f:
                     self.logger.error('Failed to copy PDB file {} to {}'.format(pdb_input, self.output_path / pdb_output))
                     return None
-<<<<<<< HEAD
-                digest = utils.gen_sha256(pdb_output)
-                xtal_files[Constants.META_XTAL_PDB] = {Constants.META_FILE: pdb_output, Constants.META_SHA256: digest}
-=======
                 digest = utils.gen_sha256(self.output_path / pdb_output)
-                xtal_files['xtal_pdb'] = {'file': str(pdb_output), 'sha256': digest}
->>>>>>> df075b79
+                xtal_files[Constants.META_XTAL_PDB] = {Constants.META_FILE: str(pdb_output), Constants.META_SHA256: digest}
             else:
                 self.logger.error('PDB entry missing for {}'.format(xtal_name))
                 return meta
@@ -161,13 +144,8 @@
                 if not f:
                     self.logger.error('Failed to copy MTZ file {} to {}'.format(mtz_input, self.output_path / mtz_output))
                     return None
-<<<<<<< HEAD
-                digest = utils.gen_sha256(mtz_output)
-                xtal_files[Constants.META_XTAL_MTZ] = {Constants.META_FILE: mtz_output, Constants.META_SHA256: digest}
-=======
                 digest = utils.gen_sha256(self.output_path / mtz_output)
-                xtal_files['xtal_mtz'] = {'file': str(mtz_output), 'sha256': digest}
->>>>>>> df075b79
+                xtal_files[Constants.META_XTAL_MTZ] = {Constants.META_FILE: str(mtz_output), Constants.META_SHA256: digest}
             else:
                 self.logger.warn('MTZ entry missing for {}'.format(xtal_name))
 
@@ -181,13 +159,8 @@
                 if not f:
                     self.logger.error('Failed to copy CIF file {} to {}'.format(cif_input, self.output_path / cif_output))
                     return None
-<<<<<<< HEAD
-                digest = utils.gen_sha256(cif_output)
-                xtal_files[Constants.META_XTAL_CIF] = {Constants.META_FILE: cif_output, Constants.META_SHA256: digest}
-=======
                 digest = utils.gen_sha256(self.output_path / cif_output)
-                xtal_files['ligand_cif'] = {'file': str(cif_output), 'sha256': digest}
->>>>>>> df075b79
+                xtal_files[Constants.META_XTAL_CIF] = {Constants.META_FILE: str(cif_output), Constants.META_SHA256: digest}
 
                 # # convert ligand PDB to SDF
                 # # The ligand CIF file does not seem to be readable using OpenBabel so we resort to using the PDB
@@ -223,29 +196,19 @@
                         for k, tup in best_event_map_paths.items():
                             ccp4_file_path = tup[0]
                             # print('handling', xtal_name, ccp4_file_path)
-<<<<<<< HEAD
-                            ccp4_output = cryst_dir / xtal_name / ccp4_file_path.name
-                            # self.logger.info('copying CCP4 file {} to {}'.format(ccp4_file_path, ccp4_output))
-                            f = shutil.copy2(ccp4_file_path, ccp4_output, follow_symlinks=True)
-                            if f:
-                                digest = utils.gen_sha256(ccp4_output)
-                                p_paths.append({Constants.META_PROT_MODEL: int(k[0]),
-                                                Constants.META_PROT_CHAIN: k[1],
-                                                Constants.META_PROT_RES: k[2],
-                                                Constants.META_FILE: str(ccp4_output),
-                                                Constants.META_SHA256: digest})
-=======
-                            # ccp4_output = cryst_path / xtal_name / ccp4_file_path.name
                             ccp4_output = cryst_path / xtal_name / '{}_{}_{}.ccp4'.format(k[0], k[1], k[2])
                             self.logger.info('copying CCP4 file {} to {}'.format(ccp4_file_path, self.output_path / ccp4_output))
                             f = shutil.copy2(ccp4_file_path, self.output_path / ccp4_output, follow_symlinks=True)
                             if f:
                                 digest = utils.gen_sha256(self.output_path / ccp4_output)
                                 p_paths.append({
-                                    'file': str(ccp4_output), 'sha256': digest,
-                                    'model': int(k[0]), 'chain': k[1], 'res': k[2],
-                                    'index': tup[1], 'bdc': tup[2]})
->>>>>>> df075b79
+                                    Constants.META_FILE: str(ccp4_output),
+                                    Constants.META_SHA256: digest,
+                                    Constants.META_PROT_MODEL: int(k[0]),
+                                    Constants.META_PROT_CHAIN: k[1],
+                                    Constants.META_PROT_RES: k[2],
+                                    Constants.META_PROT_INDEX: tup[1],
+                                    Constants.META_PROT_BDC: tup[2]})
                                 num_event_maps += 1
                             else:
                                 self.logger.error('Failed to copy CCP4 file {} to {}'.format(ccp4_file_path, self.output_path / ccp4_output))
