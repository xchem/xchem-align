# Licensed under the Apache License, Version 2.0 (the "License");
# you may not use this file except in compliance with the License.
# You may obtain a copy of the License at
#
# http://www.apache.org/licenses/LICENSE-2.0
#
# Unless required by applicable law or agreed to in writing, software
# distributed under the License is distributed on an "AS IS" BASIS,
# WITHOUT WARRANTIES OR CONDITIONS OF ANY KIND, either express or implied.
# See the License for the specific language governing permissions and
# limitations under the License.

import argparse
import json
import os
from pathlib import Path

import yaml
import gemmi

# Local alignment imports
from ligand_neighbourhood_alignment import constants as lna_constants
from ligand_neighbourhood_alignment.align_xmaps import _align_xmaps
from ligand_neighbourhood_alignment.data import (
    CanonicalSites,
    ChainOutput,
    ConformerSites,
    Dataset,
    DatasetID,
    DatasetOutput,
    LigandBindingEvent,
    LigandBindingEvents,
    LigandID,
    LigandNeighbourhoods,
    LigandOutput,
    Output,
    SiteTransforms,
    SystemData,
    XtalForms,
)
# from ligand neighbourhood_alignment
from ligand_neighbourhood_alignment import dt
# from ligand_neighbourhood_alignment.generate_aligned_structures import _align_structures_from_sites
# from ligand_neighbourhood_alignment.generate_sites_from_components import (
#     get_components,
#     get_conformer_sites_from_components,
#     get_site_transforms,
#     get_sites_from_conformer_sites,
#     get_structures,
#     get_subsite_transforms,
#     get_xtalform_sites_from_canonical_sites,
# )
# from ligand_neighbourhood_alignment.get_alignability import get_alignability
# from ligand_neighbourhood_alignment.get_graph import get_graph
# from ligand_neighbourhood_alignment.get_ligand_neighbourhoods import get_ligand_neighbourhoods
# from ligand_neighbourhood_alignment.cli import _get_assigned_xtalforms

from ligand_neighbourhood_alignment.cli import (
    _load_assemblies,
    _load_xtalforms,
    _load_dataset_assignments,
    _load_ligand_neighbourhoods,
    _load_alignability_graph,
    _load_ligand_neighbourhood_transforms,
    _load_conformer_sites,
    _load_conformer_site_transforms,
    _load_canonical_sites,
    _load_canonical_site_transforms,
    _load_xtalform_sites,
    _load_reference_stucture_transforms,
    _update
)

from . import utils
from .utils import Constants
from .pdb_xtal import PDBXtal


def try_make(path):
    if not Path(path).exists():
        os.mkdir(path)


def read_yaml(path):
    with open(path, 'r') as f:
        dic = yaml.load(f)

    return dic


def get_datasets_from_crystals(crystals, output_path):
    # dataset_ids = [DatasetID(dtag=dtag) for dtag in crystals]
    # paths to files will be defined like this: upload_1/crystallographic_files/8dz1/8dz1.pdb
    # this is relative to the output_path variable that is defined from the metadata_file.yaml\
    datasets = {}
    reference_datasets = {}
    new_datasets = {}
    for dtag, crystal in crystals.items():
        dataset = dt.Dataset(
            dtag=dtag,
            pdb=str(
                output_path / crystal[Constants.META_XTAL_FILES][Constants.META_XTAL_PDB][Constants.META_FILE]
            ),
            xmap="",
            mtz=str(
                output_path
                / crystal[Constants.META_XTAL_FILES].get(Constants.META_XTAL_MTZ, {}).get(Constants.META_FILE)
            ),
            ligand_binding_events=LigandBindingEvents(
                ligand_ids=[
                    LigandID(
                        dtag=dtag,
                        chain=binding_event.get(Constants.META_PROT_CHAIN),
                        residue=binding_event.get(Constants.META_PROT_RES),
                    )
                    for binding_event in crystal[Constants.META_XTAL_FILES].get(Constants.META_BINDING_EVENT, {})
                ],
                ligand_binding_events=[
                    LigandBindingEvent(
                        id=0,
                        dtag=dtag,
                        chain=binding_event.get(Constants.META_PROT_CHAIN),
                        residue=binding_event.get(Constants.META_PROT_RES),
                        xmap=str(output_path / binding_event.get(Constants.META_FILE)),
                    )
                    for binding_event in crystal[Constants.META_XTAL_FILES].get(Constants.META_BINDING_EVENT, {})
                ],
            ),
        )
        datasets[dtag] = dataset
        if crystal[Constants.CRYSTAL_NEW]:
            new_datasets[dtag] = dataset
        if crystal[Constants.CRYSTAL_REFERENCE]:
            reference_datasets[dtag] = dataset

    if (len(datasets) == 0) or (len(datasets) == 0):
        # self.logger.error(f"Did not find any datasets in metadata_file. Exiting.")
        raise Exception

    # self.logger.info(f"Ligand binding events in datasets:")
    for _dataset_id, _dataset in datasets.items():
        _num_binding_events = len(_dataset.ligand_binding_events.ligand_binding_events)
        # self.logger.info(f"\t{_dataset_id.dtag} : Num Ligand binding events: {_num_binding_events}")

    return datasets, reference_datasets, new_datasets


class Aligner:
    def __init__(self, version_dir, metadata, xtalforms, assemblies, logger=None):
        self.version_dir = Path(version_dir)  # e.g. path/to/upload_1
        self.base_dir = self.version_dir.parent  # e.g. path/to
        self.aligned_dir = self.version_dir / Constants.META_ALIGNED_FILES  # e.g. path/to/upload_1/aligned_files
        self.xtal_dir = self.version_dir / Constants.META_XTAL_FILES  # e.g. path/to/upload_1/crystallographic_files
        self.metadata_file = self.version_dir / metadata  # e.g. path/to/upload_1/metadata.yaml
        if xtalforms:
            self.xtalforms_file = xtalforms
        else:
            self.xtalforms_file = self.base_dir / Constants.XTALFORMS_FILENAME  # e.g. path/to/xtalforms.yaml
        if assemblies:
            self.assemblies_file = assemblies
        else:
            self.assemblies_file = self.base_dir / Constants.ASSEMBLIES_FILENAME
        if logger:
            self.logger = logger
        else:
            self.logger = utils.Logger()
        self.errors = []
        self.warnings = []

    def _log_error(self, msg):
        self.logger.error(msg)
        self.errors.append(msg)

    def validate(self):
        if not self.version_dir.exists():
            self._log_error("version dir {} does not exist".format(self.version_dir))
        elif not self.version_dir.is_dir():
            self._log_error("version dir {} is not a directory".format(self.version_dir))
        else:
            p = self.metadata_file
            if not p.exists():
                self._log_error("metadata file {} does not exist".format(p))
            if not p.is_file():
                self._log_error("metadata file {} is not a file".format(p))

            p = Path(self.xtalforms_file)
            if not p.exists():
                self._log_error("xtalforms file {} does not exist".format(p))
            elif not p.is_file():
                self._log_error("xtalforms file {} is not a file".format(p))

        return len(self.errors), len(self.warnings)

    def run(self):
        self.logger.info("Running aligner...")

        input_meta = utils.read_config_file(str(self.metadata_file))

        if not self.aligned_dir.is_dir():
            self.aligned_dir.mkdir()
            self.logger.info("created aligned directory", self.aligned_dir)

        new_meta = self._perform_alignments(input_meta)

        self._write_output(input_meta, new_meta)

    def _write_output(self, collator_dict, aligner_dict):
        # remove this eventually
        with open(self.version_dir / 'aligner_tmp.yaml', "w") as stream:
            yaml.dump(aligner_dict, stream, sort_keys=False, default_flow_style=None)

        collator_dict[Constants.META_XTALFORMS] = aligner_dict[Constants.META_XTALFORMS]
        collator_dict[Constants.META_ASSEMBLIES] = aligner_dict[Constants.META_ASSEMBLIES]
        collator_dict[Constants.META_CONFORMER_SITES] = aligner_dict[Constants.META_CONFORMER_SITES]
        collator_dict[Constants.META_CANONICAL_SITES] = aligner_dict[Constants.META_CANONICAL_SITES]
        collator_dict[Constants.META_XTALFORM_SITES] = aligner_dict[Constants.META_XTALFORM_SITES]

        xtals = collator_dict[Constants.META_XTALS]
        for k, v in aligner_dict.items():
            if Constants.META_ALIGNED_FILES in v:
                if k in xtals:
                    xtals[k][Constants.META_ASSIGNED_XTALFORM] = v[Constants.META_ASSIGNED_XTALFORM]
                    xtals[k][Constants.META_ALIGNED_FILES] = v[Constants.META_ALIGNED_FILES]
                else:
                    self.logger.warn('crystal {} not found in input. This is very strange.'.format(k))

        with open(self.version_dir / Constants.METADATA_ALIGN_FILENAME, "w") as stream:
            yaml.dump(collator_dict, stream, sort_keys=False, default_flow_style=None)

    def _perform_alignments(self, meta):
        self.logger.info("Performing alignments")

        # Initialize the output directory and create empty
        # jsons in it

        # Add the datasources in the options json and add them to
        # the datasource json
        # visits = meta[lna_constants.META_INPUT]
        crystals = meta[Constants.META_XTALS]
        # Assert that
        if len(crystals) == 0:
            self.logger.error(f"Did not find any crystals in metadata file. Exiting.")
            raise Exception
        previous_output_path = meta[Constants.PREVIOUS_OUTPUT_DIR]
        output_path = Path(meta[Constants.CONFIG_OUTPUT_DIR])

        # Load the previous output dir if there is one
        if previous_output_path:
            source_fs_model = dt.FSModel.from_dir(previous_output_path)
        else:
            source_fs_model = None

        # Load the fs model for the new output dir
        fs_model = dt.FSModel.from_dir(output_path, )
        if source_fs_model:
            fs_model.alignments = source_fs_model.alignments
            fs_model.reference_alignments = source_fs_model.reference_alignments

        # symlink old aligned files
        fs_model.symlink_old_data()

        # Update the output fs model, creating flat symlinks to old data
        if not output_path.exists():
            os.mkdir(output_path)

        aligned_structure_dir = output_path / lna_constants.constants.ALIGNED_STRUCTURES_DIR
        if not aligned_structure_dir.exists():
            os.mkdir(aligned_structure_dir)

        # Get the datasets
        datasets, reference_datasets, new_datasets = get_datasets_from_crystals(crystals, output_path)

        # Get assemblies
        if source_fs_model:
            assemblies: dict[str, dt.Assembly] = _load_assemblies(source_fs_model.assemblies,
                                                                  Path(self.assemblies_file))
        else:
            assemblies = _load_assemblies(fs_model.assemblies, Path(self.assemblies_file))

        # Get xtalforms
        if source_fs_model:
            xtalforms: dict[str, dt.XtalForm] = _load_xtalforms(source_fs_model.xtalforms, Path(self.xtalforms_file))
        else:
            xtalforms = _load_xtalforms(fs_model.xtalforms, Path(self.xtalforms_file))

        # Get the dataset assignments
        if source_fs_model:
            dataset_assignments = _load_dataset_assignments(Path(source_fs_model.dataset_assignments))
        else:
            dataset_assignments = _load_dataset_assignments(Path(fs_model.dataset_assignments))

        # Get Ligand neighbourhoods
        if source_fs_model:
            ligand_neighbourhoods: dict[tuple[str, str, str], dt.Neighbourhood] = _load_ligand_neighbourhoods(
                source_fs_model.ligand_neighbourhoods)
        else:
            ligand_neighbourhoods = _load_ligand_neighbourhoods(
                fs_model.ligand_neighbourhoods)

        # Get alignability graph
        if source_fs_model:
            alignability_graph = _load_alignability_graph(source_fs_model.alignability_graph)
        else:
            alignability_graph = _load_alignability_graph(fs_model.alignability_graph)

        #
        if source_fs_model:
            ligand_neighbourhood_transforms: dict[
                tuple[
                    tuple[str, str, str], tuple[str, str, str]], dt.Transform] = _load_ligand_neighbourhood_transforms(
                source_fs_model.ligand_neighbourhood_transforms)
        else:
            ligand_neighbourhood_transforms = _load_ligand_neighbourhood_transforms(
                fs_model.ligand_neighbourhood_transforms)

        # Get conformer sites
        if source_fs_model:
            conformer_sites: dict[str, dt.ConformerSite] = _load_conformer_sites(source_fs_model.conformer_sites)
        else:
            conformer_sites = _load_conformer_sites(fs_model.conformer_sites)

        #
        if source_fs_model:
            conformer_site_transforms: dict[tuple[str, str], dt.Transform] = _load_conformer_site_transforms(
                source_fs_model.conformer_site_transforms)
        else:
            conformer_site_transforms = _load_conformer_site_transforms(
                fs_model.conformer_site_transforms)

        # Get canonical sites
        if source_fs_model:
            canonical_sites: dict[str, dt.CanonicalSite] = _load_canonical_sites(source_fs_model.canonical_sites)
        else:
            canonical_sites = _load_canonical_sites(fs_model.canonical_sites)

        #
        if source_fs_model:
            canonical_site_transforms: dict[str, dt.Transform] = _load_canonical_site_transforms(
                source_fs_model.conformer_site_transforms)
        else:
            canonical_site_transforms = _load_canonical_site_transforms(
                fs_model.conformer_site_transforms)

        # Get xtalform sites
        if source_fs_model:
            xtalform_sites: dict[str, dt.XtalFormSite] = _load_xtalform_sites(source_fs_model.xtalform_sites)
        else:
            xtalform_sites = _load_xtalform_sites(fs_model.xtalform_sites)

        # Get reference structure transforms
        if source_fs_model:
            reference_structure_transforms: dict[tuple[str, str], dt.Transform] = _load_reference_stucture_transforms(
                source_fs_model.reference_structure_transforms)
        else:
            reference_structure_transforms = _load_reference_stucture_transforms(
                fs_model.reference_structure_transforms)

        # Run the update
        updated_fs_model = _update(
            fs_model,
            datasets,
            reference_datasets,
            new_datasets,
            assemblies,
            xtalforms,
            dataset_assignments,
            ligand_neighbourhoods,
            alignability_graph,
            ligand_neighbourhood_transforms,
            conformer_sites,
            conformer_site_transforms,
            canonical_sites,
            canonical_site_transforms,
            xtalform_sites,
            reference_structure_transforms
        )

        # Update the metadata_file with aligned file locations and site information
        new_meta = {}

        # Add the xtalform information
        meta_xtalforms = {}
        xtalforms = read_yaml(updated_fs_model.xtalforms)
        for xtalform_id, xtalform in xtalforms.items():
            xtalform_reference = xtalform.reference
            reference_structure = gemmi.read_structure(datasets(xtalform_reference).pdb)
            reference_spacegroup = reference_structure.spacegroup_hm
            reference_unit_cell = reference_structure.cell

            meta_xtalforms[xtalform_id] = {
                Constants.META_XTALFORM_REFERENCE: xtalform_reference.dtag,
                Constants.META_XTALFORM_SPACEGROUP: reference_spacegroup,
                Constants.META_XTALFORM_CELL: {
                    "a": reference_unit_cell.a,
                    "b": reference_unit_cell.b,
                    "c": reference_unit_cell.c,
                    "alpha": reference_unit_cell.alpha,
                    "beta": reference_unit_cell.beta,
                    "gamma": reference_unit_cell.gamma,
                },
            }

        new_meta[Constants.META_XTALFORMS] = meta_xtalforms

        # for assembly_id, assembly in xtalform.assemblies.items():
        #     assembly_ref_chains = []
        #     for generator_id, generator in assembly.generators.items():
        #         ref_chain, chain, triplet = generator.reference_chain, generator.chain, generator.triplet
        #         assembly_ref_chains.append(ref_chain)
        #
        #     assembly_ref_chains_tup = tuple(assembly_ref_chains)
        #
        #     # Create an assembly or add one
        #     if assembly_ref_chains_tup not in assemblies_dict:
        #         assemblies_dict[assembly_ref_chains_tup] = {
        #             Constants.META_ASSEMBLIES_CHAINS: assembly_ref_chains,
        #             Constants.META_ASSEMBLIES_XTALFORMS: [
        #                 xtalform_id,
        #             ],
        #         }
        #     else:
        #         assemblies_dict[assembly_ref_chains_tup][Constants.META_ASSEMBLIES_XTALFORMS].append(xtalform_id)

        # meta_assemblies = [x for x in assemblies_dict.values()]

        # assemblies = read_yaml(updated_fs_model.assemblies)
        #
        # new_meta[Constants.META_ASSEMBLIES] = meta_assemblies

        # Add the conformer sites
        conformer_sites = read_yaml(updated_fs_model.conformer_sites)
        new_meta[Constants.META_CONFORMER_SITES] = conformer_sites
        # conformer_sites_meta = new_meta[Constants.META_CONFORMER_SITES] = {}
        # for conformer_site_id, conformer_site in conformer_sites.conformer_sites.items():
        #     conformer_sites_meta[conformer_site_id] = {
        #         Constants.META_CONFORMER_SITE_NAME: None,
        #         Constants.META_CONFORMER_SITE_REFERENCE_LIG: {
        #             Constants.META_DTAG: conformer_site.reference_ligand_id.dtag,
        #             Constants.META_CHAIN: conformer_site.reference_ligand_id.chain,
        #             Constants.META_RESIDUE: conformer_site.reference_ligand_id.residue,
        #         },
        #         Constants.META_CONFORMER_SITE_RESIDUES: {
        #             Constants.META_CHAIN: [res.chain for res in conformer_site.residues],
        #             Constants.META_RESIDUE: [res.residue for res in conformer_site.residues],
        #         },
        #         Constants.META_CONFORMER_SITE_MEMBERS: {
        #             Constants.META_DTAG: [lid.dtag for lid in conformer_site.members],
        #             Constants.META_CHAIN: [lid.chain for lid in conformer_site.members],
        #             Constants.META_RESIDUE: [lid.residue for lid in conformer_site.members],
        #         },
        #     }

        # Add the canonical sites
        canonical_sites = read_yaml(fs_model.canonical_sites)
        new_meta[Constants.META_CANONICAL_SITES] = canonical_sites
        # canonical_sites_meta = new_meta[Constants.META_CANONICAL_SITES] = {}
        # for canonical_site_id, canonical_site in zip(canonical_sites.site_ids, canonical_sites.sites):
        #     canonical_sites_meta[canonical_site_id] = {
        #         Constants.META_CANONICAL_SITE_REF_SUBSITE: canonical_site.reference_subsite_id,
        #         Constants.META_CANONICAL_SITE_CONFORMER_SITES: canonical_site.subsite_ids,
        #         Constants.META_CANONICAL_SITE_RESIDUES: {
        #             Constants.META_CHAIN: [res.chain for res in canonical_site.residues],
        #             Constants.META_RESIDUE: [res.residue for res in canonical_site.residues],
        #         },
        #         Constants.META_CANONICAL_SITE_MEMBERS: {
        #             Constants.META_DTAG: [lid.dtag for lid in canonical_site.members],
        #             Constants.META_CHAIN: [lid.chain for lid in canonical_site.members],
        #             Constants.META_RESIDUE: [lid.residue for lid in canonical_site.members],
        #         },
        #     }

        # Add the xtalform sites - note the chain is that of the original crystal structure, NOT the assembly
        xtalform_sites = read_yaml(fs_model.xtalform_sites)
        new_meta[Constants.META_XTALFORM_SITES] = xtalform_sites
        # xtalform_sites_meta = new_meta[Constants.META_XTALFORM_SITES] = {}
        # for xtalform_site_id, xtalform_site in xtalform_sites.xtalform_sites.items():
        #     xtalform_sites_meta[xtalform_site_id] = {
        #         Constants.META_XTALFORM_SITE_XTALFORM_ID: xtalform_site.xtalform_id,
        #         Constants.META_XTALFORM_SITE_CANONICAL_SITE_ID: xtalform_site.site_id,
        #         Constants.META_XTALFORM_SITE_LIGAND_CHAIN: xtalform_site.crystallographic_chain,
        #         Constants.META_XTALFORM_SITE_MEMBERS: {
        #             Constants.META_DTAG: [lid.dtag for lid in xtalform_site.members],
        #             Constants.META_CHAIN: [lid.chain for lid in xtalform_site.members],
        #             Constants.META_RESIDUE: [lid.residue for lid in xtalform_site.members],
        #         },
        #     }

        # Add the output aligned files
        assigned_xtalforms = read_yaml(fs_model.dataset_assignments)

        # for dtag, crystal in crystals.items():
        #     # Skip if no output for this dataset
        #     if dtag not in dataset_output_dict:
        #         continue
        #
        #     crystal_output = new_meta[dtag] = {}
        #
        #     # Otherwise iterate the output data structure, adding the aligned structure,
        #     # artefacts, xmaps and event maps to the metadata_file
        #     assigned_xtalform = assigned_xtalforms.get_xtalform_id(dtag)
        #     crystal_output[Constants.META_ASSIGNED_XTALFORM] = assigned_xtalform
        #
        #     aligned_output = crystal_output[Constants.META_ALIGNED_FILES] = {}
        #     dataset_output = dataset_output_dict[dtag]
        #     for chain_name, chain_output in dataset_output.aligned_chain_output.items():
        #         aligned_chain_output = aligned_output[chain_name] = {}
        #         for ligand_residue, ligand_output in chain_output.aligned_ligands.items():
        #             aligned_ligand_output = aligned_chain_output[ligand_residue] = {}
        #             for site_id, aligned_structure_path in ligand_output.aligned_structures.items():
        #                 aligned_artefacts_path = ligand_output.aligned_artefacts[site_id]
        #                 aligned_event_map_path = ligand_output.aligned_event_maps[site_id]
        #                 aligned_xmap_path = ligand_output.aligned_xmaps[site_id]
        #                 aligned_ligand_output[site_id] = {
        #                     Constants.META_AIGNED_STRUCTURE: aligned_structure_path,
        #                     Constants.META_AIGNED_ARTEFACTS: aligned_artefacts_path,
        #                     Constants.META_AIGNED_EVENT_MAP: aligned_event_map_path,
        #                     Constants.META_AIGNED_X_MAP: aligned_xmap_path,
        #                 }

        for dtag, crystal in crystals.items():
            # Skip if no output for this dataset
            if dtag not in fs_model.alignments:
                continue

            crystal_output = new_meta[dtag] = {}

            # Otherwise iterate the output data structure, adding the aligned structure,
            # artefacts, xmaps and event maps to the metadata_file
            assigned_xtalform = assigned_xtalforms.get_xtalform_id(dtag)
            crystal_output[Constants.META_ASSIGNED_XTALFORM] = assigned_xtalform

            aligned_output = crystal_output[Constants.META_ALIGNED_FILES] = {}
            dataset_output = fs_model.alignments[dtag]
            for chain_name, chain_output in dataset_output.aligned_chain_output.items():
                aligned_chain_output = aligned_output[chain_name] = {}
                for ligand_residue, ligand_output in chain_output.aligned_ligands.items():
                    aligned_ligand_output = aligned_chain_output[ligand_residue] = {}
                    for site_id, aligned_structure_path in ligand_output.aligned_structures.items():
                        aligned_artefacts_path = ligand_output.aligned_artefacts[site_id]
                        aligned_event_map_path = ligand_output.aligned_event_maps[site_id]
                        aligned_xmap_path = ligand_output.aligned_xmaps[site_id]
                        aligned_ligand_output[site_id] = {
                            Constants.META_AIGNED_STRUCTURE: aligned_structure_path,
                            Constants.META_AIGNED_ARTEFACTS: aligned_artefacts_path,
                            Constants.META_AIGNED_EVENT_MAP: aligned_event_map_path,
                            Constants.META_AIGNED_X_MAP: aligned_xmap_path,
                        }

        new_meta[Constants.META_TRANSFORMS] = {}

        ## Get the observation to conformer site transforms
<<<<<<< HEAD
        new_meta[Constants.META_TRANSFORMS][Constants.META_TRANSFORMS_OBSERVATION_TO_CONFORMER_SITES] = []
        for ligand_ids, transform in zip(transforms.ligand_ids, transforms.transforms):
            transform_record = {
                "from": {
                    Constants.META_DTAG: ligand_ids[1].dtag,
                    Constants.META_CHAIN: ligand_ids[1].chain,
                    Constants.META_RESIDUE: ligand_ids[1].residue,
                },
                "to": {
                    Constants.META_DTAG: ligand_ids[0].dtag,
                    Constants.META_CHAIN: ligand_ids[0].chain,
                    Constants.META_RESIDUE: ligand_ids[0].residue,
                },
                "transform": {"vec": transform.vec, "mat": transform.mat},
            }
            new_meta[Constants.META_TRANSFORMS][Constants.META_TRANSFORMS_OBSERVATION_TO_CONFORMER_SITES].append(
                transform_record
            )

        ## Get the conformer site to canonical site transforms
        new_meta[Constants.META_TRANSFORMS][Constants.META_TRANSFORMS_CONFORMER_SITES_TO_CANON] = []
        for ligand_ids, transform in zip(
            site_transforms.conformer_site_transform_ids, site_transforms.conformer_site_transforms
        ):
            transform_record = {
                "from_conformer_site": ligand_ids[2],
                "to_canon_site": ligand_ids[0],
                "transform": {"vec": transform.vec, "mat": transform.mat},
            }
            new_meta[Constants.META_TRANSFORMS][Constants.META_TRANSFORMS_CONFORMER_SITES_TO_CANON].append(
                transform_record
            )

        ## Get the canonical site to global transforms
        new_meta[Constants.META_TRANSFORMS][Constants.META_TRANSFORMS_CANON_SITES_TO_GLOBAL] = []
        for canon_site_id, transform in zip(
            site_transforms.canonical_site_transform_ids, site_transforms.canonical_site_transforms
        ):
            transform_record = {
                "from_canon_site": canon_site_id,
                "transform": {"vec": transform.vec, "mat": transform.mat},
            }
            new_meta[Constants.META_TRANSFORMS][Constants.META_TRANSFORMS_CANON_SITES_TO_GLOBAL].append(
                transform_record
            )

        new_meta[Constants.META_TRANSFORMS][
            Constants.META_TRANSFORMS_GLOBAL_REFERENCE_CANON_SITE_ID
        ] = canonical_sites.reference_site_id
=======
        ligand_neighbourhood_transforms = read_yaml(fs_model.ligand_neighbourhood_transforms)
        new_meta[Constants.META_TRANSFORMS][
            Constants.META_TRANSFORMS_OBSERVATION_TO_CONFORMER_SITES] = ligand_neighbourhood_transforms
        # new_meta[Constants.META_TRANSFORMS][Constants.META_TRANSFORMS_OBSERVATION_TO_CONFORMER_SITES] = []
        # for ligand_ids, transform in zip(transforms.ligand_ids, transforms.transforms):
        #     transform_record = {
        #         "from": {
        #             Constants.META_DTAG: ligand_ids[1].dtag,
        #             Constants.META_CHAIN: ligand_ids[1].chain,
        #             Constants.META_RESIDUE: ligand_ids[1].residue,
        #     },
        #         "to": {
        #             Constants.META_DTAG: ligand_ids[0].dtag,
        #             Constants.META_CHAIN: ligand_ids[0].chain,
        #             Constants.META_RESIDUE: ligand_ids[0].residue,
        #     },
        #         "transform": {
        #             "vec": transform.vec,
        #             "mat": transform.mat
        #         }
        #     }
        #     new_meta[Constants.META_TRANSFORMS][Constants.META_TRANSFORMS_OBSERVATION_TO_CONFORMER_SITES].append(transform_record)

        ## Get the conformer site to canonical site transforms
        conformer_site_transforms = read_yaml(fs_model.conformer_site_transforms)
        new_meta[Constants.META_TRANSFORMS][
            Constants.META_TRANSFORMS_CONFORMER_SITES_TO_CANON] = conformer_site_transforms
        # new_meta[Constants.META_TRANSFORMS][Constants.META_TRANSFORMS_CONFORMER_SITES_TO_CANON] = []
        # for ligand_ids, transform in zip(site_transforms.conformer_site_transform_ids, site_transforms.conformer_site_transforms):
        #     transform_record = {
        #         "from_conformer_site": ligand_ids[2],
        #         "to_canon_site": ligand_ids[0],
        #         "transform": {
        #             "vec": transform.vec,
        #             "mat": transform.mat
        #         }
        #     }
        #     new_meta[Constants.META_TRANSFORMS][Constants.META_TRANSFORMS_CONFORMER_SITES_TO_CANON].append(transform_record)

        ## Get the canonical site to global transforms
        # new_meta[Constants.META_TRANSFORMS][Constants.META_TRANSFORMS_CANON_SITES_TO_GLOBAL] = []
        # for canon_site_id, transform in zip(site_transforms.canonical_site_transform_ids, site_transforms.canonical_site_transforms):
        #     transform_record = {
        #         "from_canon_site": canon_site_id[1],
        #         "transform": {
        #             "vec": transform.vec,
        #             "mat": transform.mat
        #         }
        #     }
        #     new_meta[Constants.META_TRANSFORMS][Constants.META_TRANSFORMS_CANON_SITES_TO_GLOBAL].append(transform_record)
        #
        # new_meta[Constants.META_TRANSFORMS][Constants.META_TRANSFORMS_GLOBAL_REFERENCE_CANON_SITE_ID] = canonical_sites.reference_site_id
>>>>>>> 231eeb6d

        num_extract_errors = self._extract_components(crystals, new_meta)
        if num_extract_errors:
            self.logger.error("there were problems extracting components. See above for details")

        return new_meta

    def _extract_components(self, crystals, aligner_meta):
        """
        Extract out the required forms of the molecules.
        1. *_apo.pdb - the aligned structure without the ligand
        2. *_apo_solv.pdb - the aligned solvent molecules only
        3. *_apo_desolv.pdb - the aligned structure protein chain only
        4. *_ligand.mol - molfile of the ligand
        5. *_ligand.pdb - PDB of the ligand

        :param meta:
        :return:
        """

        EMPTY_DICT = {}

        num_errors = 0
        ignore_keys = [Constants.META_CONFORMER_SITES, Constants.META_CANONICAL_SITES, Constants.META_XTALFORM_SITES]
        for k1, v1 in aligner_meta.items():  # k = xtal
            if k1 not in ignore_keys and Constants.META_ALIGNED_FILES in v1:
                self.logger.info('handling', k1)
                cif_file = (
                    crystals.get(k1)
                    .get(Constants.META_XTAL_FILES, EMPTY_DICT)
                    .get(Constants.META_XTAL_CIF, EMPTY_DICT)
                    .get(Constants.META_FILE)
                )

                for k2, v2 in v1[Constants.META_ALIGNED_FILES].items():  # chain
                    for k3, v3 in v2.items():  # ligand
                        for k4, v4 in v3.items():  # occurance?
                            pdb = v4[Constants.META_AIGNED_STRUCTURE]
                            self.logger.info("extracting components", k1, k2, k3, k4, pdb)
                            pth = self.version_dir / pdb
                            if not pth.is_file():
                                self.logger.error("can't find file", pth)
                                num_errors += 1
                            else:
                                pdbxtal = PDBXtal(pth, pth.parent)
                                errs = pdbxtal.validate()
                                if errs:
                                    self.logger.error("validation errors - can't extract components")
                                    num_errors += 1
                                else:
                                    pdbxtal.create_apo_file()
                                    pdbxtal.create_apo_solv_desolv()

                                    v4[Constants.META_PDB_APO] = str(pdbxtal.apo_file.relative_to(self.version_dir))
                                    v4[Constants.META_PDB_APO_SOLV] = str(
                                        pdbxtal.apo_solv_file.relative_to(self.version_dir)
                                    )
                                    v4[Constants.META_PDB_APO_DESOLV] = str(
                                        pdbxtal.apo_desolv_file.relative_to(self.version_dir)
                                    )
                                    if cif_file:
                                        pdbxtal.create_ligands(k2, k3, str(self.base_dir / cif_file))
                                        v4[Constants.META_LIGAND_MOL] = (
                                                str(pdbxtal.ligand_base_file.relative_to(self.version_dir)) + '.mol'
                                        )
                                        v4[Constants.META_LIGAND_PDB] = (
                                                str(pdbxtal.ligand_base_file.relative_to(self.version_dir)) + '.pdb'
                                        )
                                        v4[Constants.META_LIGAND_SMILES] = pdbxtal.smiles

        return num_errors


def main():
    parser = argparse.ArgumentParser(description="aligner")

    parser.add_argument("-d", "--version-dir", required=True, help="Path to version dir")
    parser.add_argument("-m", "--metadata_file", default=Constants.METADATA_XTAL_FILENAME, help="Metadata YAML file")
    parser.add_argument("-x", "--xtalforms", help="Crystal forms YAML file")
    parser.add_argument("-l", "--log-file", help="File to write logs to")
    parser.add_argument("--log-level", type=int, default=0, help="Logging level")
    parser.add_argument("--validate", action="store_true", help="Only perform validation")

    args = parser.parse_args()
    print("aligner: ", args)

    logger = utils.Logger(logfile=args.log_file, level=args.log_level)

    a = Aligner(args.version_dir, args.metadata_file, args.xtalforms, logger=logger)
    num_errors, num_warnings = a.validate()

    if not args.validate:
        if num_errors:
            print("There are errors, cannot continue")
            exit(1)
        else:
            a.run()


if __name__ == "__main__":
    main()<|MERGE_RESOLUTION|>--- conflicted
+++ resolved
@@ -38,8 +38,10 @@
     SystemData,
     XtalForms,
 )
+
 # from ligand neighbourhood_alignment
 from ligand_neighbourhood_alignment import dt
+
 # from ligand_neighbourhood_alignment.generate_aligned_structures import _align_structures_from_sites
 # from ligand_neighbourhood_alignment.generate_sites_from_components import (
 #     get_components,
@@ -68,7 +70,7 @@
     _load_canonical_site_transforms,
     _load_xtalform_sites,
     _load_reference_stucture_transforms,
-    _update
+    _update,
 )
 
 from . import utils
@@ -98,9 +100,7 @@
     for dtag, crystal in crystals.items():
         dataset = dt.Dataset(
             dtag=dtag,
-            pdb=str(
-                output_path / crystal[Constants.META_XTAL_FILES][Constants.META_XTAL_PDB][Constants.META_FILE]
-            ),
+            pdb=str(output_path / crystal[Constants.META_XTAL_FILES][Constants.META_XTAL_PDB][Constants.META_FILE]),
             xmap="",
             mtz=str(
                 output_path
@@ -251,7 +251,9 @@
             source_fs_model = None
 
         # Load the fs model for the new output dir
-        fs_model = dt.FSModel.from_dir(output_path, )
+        fs_model = dt.FSModel.from_dir(
+            output_path,
+        )
         if source_fs_model:
             fs_model.alignments = source_fs_model.alignments
             fs_model.reference_alignments = source_fs_model.reference_alignments
@@ -272,8 +274,9 @@
 
         # Get assemblies
         if source_fs_model:
-            assemblies: dict[str, dt.Assembly] = _load_assemblies(source_fs_model.assemblies,
-                                                                  Path(self.assemblies_file))
+            assemblies: dict[str, dt.Assembly] = _load_assemblies(
+                source_fs_model.assemblies, Path(self.assemblies_file)
+            )
         else:
             assemblies = _load_assemblies(fs_model.assemblies, Path(self.assemblies_file))
 
@@ -292,10 +295,10 @@
         # Get Ligand neighbourhoods
         if source_fs_model:
             ligand_neighbourhoods: dict[tuple[str, str, str], dt.Neighbourhood] = _load_ligand_neighbourhoods(
-                source_fs_model.ligand_neighbourhoods)
-        else:
-            ligand_neighbourhoods = _load_ligand_neighbourhoods(
-                fs_model.ligand_neighbourhoods)
+                source_fs_model.ligand_neighbourhoods
+            )
+        else:
+            ligand_neighbourhoods = _load_ligand_neighbourhoods(fs_model.ligand_neighbourhoods)
 
         # Get alignability graph
         if source_fs_model:
@@ -306,12 +309,12 @@
         #
         if source_fs_model:
             ligand_neighbourhood_transforms: dict[
-                tuple[
-                    tuple[str, str, str], tuple[str, str, str]], dt.Transform] = _load_ligand_neighbourhood_transforms(
-                source_fs_model.ligand_neighbourhood_transforms)
+                tuple[tuple[str, str, str], tuple[str, str, str]], dt.Transform
+            ] = _load_ligand_neighbourhood_transforms(source_fs_model.ligand_neighbourhood_transforms)
         else:
             ligand_neighbourhood_transforms = _load_ligand_neighbourhood_transforms(
-                fs_model.ligand_neighbourhood_transforms)
+                fs_model.ligand_neighbourhood_transforms
+            )
 
         # Get conformer sites
         if source_fs_model:
@@ -322,10 +325,10 @@
         #
         if source_fs_model:
             conformer_site_transforms: dict[tuple[str, str], dt.Transform] = _load_conformer_site_transforms(
-                source_fs_model.conformer_site_transforms)
-        else:
-            conformer_site_transforms = _load_conformer_site_transforms(
-                fs_model.conformer_site_transforms)
+                source_fs_model.conformer_site_transforms
+            )
+        else:
+            conformer_site_transforms = _load_conformer_site_transforms(fs_model.conformer_site_transforms)
 
         # Get canonical sites
         if source_fs_model:
@@ -336,10 +339,10 @@
         #
         if source_fs_model:
             canonical_site_transforms: dict[str, dt.Transform] = _load_canonical_site_transforms(
-                source_fs_model.conformer_site_transforms)
-        else:
-            canonical_site_transforms = _load_canonical_site_transforms(
-                fs_model.conformer_site_transforms)
+                source_fs_model.conformer_site_transforms
+            )
+        else:
+            canonical_site_transforms = _load_canonical_site_transforms(fs_model.conformer_site_transforms)
 
         # Get xtalform sites
         if source_fs_model:
@@ -350,10 +353,12 @@
         # Get reference structure transforms
         if source_fs_model:
             reference_structure_transforms: dict[tuple[str, str], dt.Transform] = _load_reference_stucture_transforms(
-                source_fs_model.reference_structure_transforms)
+                source_fs_model.reference_structure_transforms
+            )
         else:
             reference_structure_transforms = _load_reference_stucture_transforms(
-                fs_model.reference_structure_transforms)
+                fs_model.reference_structure_transforms
+            )
 
         # Run the update
         updated_fs_model = _update(
@@ -372,7 +377,7 @@
             canonical_sites,
             canonical_site_transforms,
             xtalform_sites,
-            reference_structure_transforms
+            reference_structure_transforms,
         )
 
         # Update the metadata_file with aligned file locations and site information
@@ -383,7 +388,7 @@
         xtalforms = read_yaml(updated_fs_model.xtalforms)
         for xtalform_id, xtalform in xtalforms.items():
             xtalform_reference = xtalform.reference
-            reference_structure = gemmi.read_structure(datasets(xtalform_reference).pdb)
+            reference_structure = gemmi.read_structure(datasets)  # (xtalform_reference).pdb)
             reference_spacegroup = reference_structure.spacegroup_hm
             reference_unit_cell = reference_structure.cell
 
@@ -549,60 +554,10 @@
         new_meta[Constants.META_TRANSFORMS] = {}
 
         ## Get the observation to conformer site transforms
-<<<<<<< HEAD
-        new_meta[Constants.META_TRANSFORMS][Constants.META_TRANSFORMS_OBSERVATION_TO_CONFORMER_SITES] = []
-        for ligand_ids, transform in zip(transforms.ligand_ids, transforms.transforms):
-            transform_record = {
-                "from": {
-                    Constants.META_DTAG: ligand_ids[1].dtag,
-                    Constants.META_CHAIN: ligand_ids[1].chain,
-                    Constants.META_RESIDUE: ligand_ids[1].residue,
-                },
-                "to": {
-                    Constants.META_DTAG: ligand_ids[0].dtag,
-                    Constants.META_CHAIN: ligand_ids[0].chain,
-                    Constants.META_RESIDUE: ligand_ids[0].residue,
-                },
-                "transform": {"vec": transform.vec, "mat": transform.mat},
-            }
-            new_meta[Constants.META_TRANSFORMS][Constants.META_TRANSFORMS_OBSERVATION_TO_CONFORMER_SITES].append(
-                transform_record
-            )
-
-        ## Get the conformer site to canonical site transforms
-        new_meta[Constants.META_TRANSFORMS][Constants.META_TRANSFORMS_CONFORMER_SITES_TO_CANON] = []
-        for ligand_ids, transform in zip(
-            site_transforms.conformer_site_transform_ids, site_transforms.conformer_site_transforms
-        ):
-            transform_record = {
-                "from_conformer_site": ligand_ids[2],
-                "to_canon_site": ligand_ids[0],
-                "transform": {"vec": transform.vec, "mat": transform.mat},
-            }
-            new_meta[Constants.META_TRANSFORMS][Constants.META_TRANSFORMS_CONFORMER_SITES_TO_CANON].append(
-                transform_record
-            )
-
-        ## Get the canonical site to global transforms
-        new_meta[Constants.META_TRANSFORMS][Constants.META_TRANSFORMS_CANON_SITES_TO_GLOBAL] = []
-        for canon_site_id, transform in zip(
-            site_transforms.canonical_site_transform_ids, site_transforms.canonical_site_transforms
-        ):
-            transform_record = {
-                "from_canon_site": canon_site_id,
-                "transform": {"vec": transform.vec, "mat": transform.mat},
-            }
-            new_meta[Constants.META_TRANSFORMS][Constants.META_TRANSFORMS_CANON_SITES_TO_GLOBAL].append(
-                transform_record
-            )
-
-        new_meta[Constants.META_TRANSFORMS][
-            Constants.META_TRANSFORMS_GLOBAL_REFERENCE_CANON_SITE_ID
-        ] = canonical_sites.reference_site_id
-=======
         ligand_neighbourhood_transforms = read_yaml(fs_model.ligand_neighbourhood_transforms)
         new_meta[Constants.META_TRANSFORMS][
-            Constants.META_TRANSFORMS_OBSERVATION_TO_CONFORMER_SITES] = ligand_neighbourhood_transforms
+            Constants.META_TRANSFORMS_OBSERVATION_TO_CONFORMER_SITES
+        ] = ligand_neighbourhood_transforms
         # new_meta[Constants.META_TRANSFORMS][Constants.META_TRANSFORMS_OBSERVATION_TO_CONFORMER_SITES] = []
         # for ligand_ids, transform in zip(transforms.ligand_ids, transforms.transforms):
         #     transform_record = {
@@ -626,7 +581,8 @@
         ## Get the conformer site to canonical site transforms
         conformer_site_transforms = read_yaml(fs_model.conformer_site_transforms)
         new_meta[Constants.META_TRANSFORMS][
-            Constants.META_TRANSFORMS_CONFORMER_SITES_TO_CANON] = conformer_site_transforms
+            Constants.META_TRANSFORMS_CONFORMER_SITES_TO_CANON
+        ] = conformer_site_transforms
         # new_meta[Constants.META_TRANSFORMS][Constants.META_TRANSFORMS_CONFORMER_SITES_TO_CANON] = []
         # for ligand_ids, transform in zip(site_transforms.conformer_site_transform_ids, site_transforms.conformer_site_transforms):
         #     transform_record = {
@@ -652,7 +608,6 @@
         #     new_meta[Constants.META_TRANSFORMS][Constants.META_TRANSFORMS_CANON_SITES_TO_GLOBAL].append(transform_record)
         #
         # new_meta[Constants.META_TRANSFORMS][Constants.META_TRANSFORMS_GLOBAL_REFERENCE_CANON_SITE_ID] = canonical_sites.reference_site_id
->>>>>>> 231eeb6d
 
         num_extract_errors = self._extract_components(crystals, new_meta)
         if num_extract_errors:
@@ -716,10 +671,10 @@
                                     if cif_file:
                                         pdbxtal.create_ligands(k2, k3, str(self.base_dir / cif_file))
                                         v4[Constants.META_LIGAND_MOL] = (
-                                                str(pdbxtal.ligand_base_file.relative_to(self.version_dir)) + '.mol'
+                                            str(pdbxtal.ligand_base_file.relative_to(self.version_dir)) + '.mol'
                                         )
                                         v4[Constants.META_LIGAND_PDB] = (
-                                                str(pdbxtal.ligand_base_file.relative_to(self.version_dir)) + '.pdb'
+                                            str(pdbxtal.ligand_base_file.relative_to(self.version_dir)) + '.pdb'
                                         )
                                         v4[Constants.META_LIGAND_SMILES] = pdbxtal.smiles
 
@@ -741,7 +696,7 @@
 
     logger = utils.Logger(logfile=args.log_file, level=args.log_level)
 
-    a = Aligner(args.version_dir, args.metadata_file, args.xtalforms, logger=logger)
+    a = Aligner(args.version_dir, args.metadata_file, args.xtalforms, None, logger=logger)
     num_errors, num_warnings = a.validate()
 
     if not args.validate:
