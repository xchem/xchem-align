import argparse
import shutil
from pathlib import Path

from xchemalign import utils
from xchemalign import setup
from xchemalign.collator import Collator, _check_working_dir


def main():
    parser = argparse.ArgumentParser(description="collator")

    parser.add_argument("-d", "--dir", help="Working directory")
<<<<<<< HEAD
    parser.add_argument("-l", "--log-file", help="File to write logs to")
=======
>>>>>>> 5e5643f4
    parser.add_argument("--log-level", type=int, default=0, help="Logging level")
    parser.add_argument("-v", "--validate", action="store_true", help="Only perform validation")
    parser.add_argument("--no-git-info", action="store_false", help="Don't add GIT info to metadata")

    args = parser.parse_args()

<<<<<<< HEAD
    if args.dir:
        working_dir = Path(args.dir)
    else:
        working_dir = Path.cwd()

    if _check_working_dir(working_dir):
        print("Working dir does not seem to have been initialised - missing 'upload_current' symlink")
        inp = input("Do you want the working dir to be initialised? (Y/N)")
        if inp == "Y" or inp == "y":
            print("Initialising working dir")
            s = setup.Setup(args.dir)
            s.run()
        exit(1)

    c = Collator(working_dir, log_file=args.log_file, log_level=args.log_level, include_git_info=args.no_git_info)

    logger = c.logger
    logger.info("collator: ", str(args))
    utils.LOG = logger
=======
    print("collator: ", str(args))

    c = Collator(args.dir, log_level=args.log_level)
    logger = c.logger
>>>>>>> 5e5643f4

    meta = c.validate()

    if not args.validate:
        if meta is None or len(logger.errors) > 0:
            logger.error("There are errors, cannot continue")
            logger.report()
            logger.close()
            exit(1)
        else:
            c.run(meta)
            # write a summary of errors and warnings
            logger.report()
            logger.close()
            if logger.logfilename:
                to_path = c.output_path / c.version_dir / 'collator.log'
                print("copying log file", logger.logfilename, "to", to_path)
                f = shutil.copy2(logger.logfilename, to_path)
                if not f:
                    print("Failed to copy log file {} to {}".format(logger.logfilename, to_path))


if __name__ == "__main__":
    main()<|MERGE_RESOLUTION|>--- conflicted
+++ resolved
@@ -1,52 +1,23 @@
 import argparse
 import shutil
-from pathlib import Path
 
 from xchemalign import utils
-from xchemalign import setup
-from xchemalign.collator import Collator, _check_working_dir
+from xchemalign.collator import Collator
 
 
 def main():
     parser = argparse.ArgumentParser(description="collator")
 
     parser.add_argument("-d", "--dir", help="Working directory")
-<<<<<<< HEAD
-    parser.add_argument("-l", "--log-file", help="File to write logs to")
-=======
->>>>>>> 5e5643f4
     parser.add_argument("--log-level", type=int, default=0, help="Logging level")
     parser.add_argument("-v", "--validate", action="store_true", help="Only perform validation")
-    parser.add_argument("--no-git-info", action="store_false", help="Don't add GIT info to metadata")
 
     args = parser.parse_args()
 
-<<<<<<< HEAD
-    if args.dir:
-        working_dir = Path(args.dir)
-    else:
-        working_dir = Path.cwd()
-
-    if _check_working_dir(working_dir):
-        print("Working dir does not seem to have been initialised - missing 'upload_current' symlink")
-        inp = input("Do you want the working dir to be initialised? (Y/N)")
-        if inp == "Y" or inp == "y":
-            print("Initialising working dir")
-            s = setup.Setup(args.dir)
-            s.run()
-        exit(1)
-
-    c = Collator(working_dir, log_file=args.log_file, log_level=args.log_level, include_git_info=args.no_git_info)
-
-    logger = c.logger
-    logger.info("collator: ", str(args))
-    utils.LOG = logger
-=======
     print("collator: ", str(args))
 
     c = Collator(args.dir, log_level=args.log_level)
     logger = c.logger
->>>>>>> 5e5643f4
 
     meta = c.validate()
 
