--- conflicted
+++ resolved
@@ -74,6 +74,7 @@
     path = Path(constants.TEST_DIR)
     return path
 
+
 @pytest.fixture(scope="session")
 def uploads_dir(constants, test_dir):
     os.mkdir(Path(constants.TEST_DIR) / constants.VERSION_DIR)
@@ -88,11 +89,13 @@
         # print(stderr)
 
     os.symlink(
-        (Path(constants.TEST_DIR) / constants.VERSION_DIR ).resolve(),
+        (Path(constants.TEST_DIR) / constants.VERSION_DIR).resolve(),
         (Path(constants.TEST_DIR) / 'upload-current').resolve(),
-        target_is_directory=True)
+        target_is_directory=True,
+    )
 
     return Path(constants.TEST_DIR) / constants.VERSION_DIR
+
 
 @pytest.fixture(scope="session")
 def upload_1_dir(constants, test_dir, uploads_dir):
@@ -129,106 +132,99 @@
 @pytest.fixture(scope="session")
 def assemblies_file(
     constants,
-        uploads_dir,
+    uploads_dir,
 ):
     path = Path(Path(constants.TEST_DIR) / constants.VERSION_DIR / constants.ASSEMBLIES_FILENAME)
     shutil.copy(Path(constants.TEST_DATA_DIR) / constants.ASSEMBLIES_FILENAME, path)
     return path
 
+
 @pytest.fixture(scope="session")
 def config_1_file(
     constants,
-        uploads_dir,
+    uploads_dir,
 ):
-    path = Path(Path(constants.TEST_DIR) / constants.VERSION_DIR  / constants.CONFIG_YAML)
+    path = Path(Path(constants.TEST_DIR) / constants.VERSION_DIR / constants.CONFIG_YAML)
     shutil.copy(Path(constants.TEST_DATA_DIR) / constants.CONFIG_1_FILE, path)
     return path
 
 
 @pytest.fixture(scope="session")
-def config_2_file(
-    constants,
-    uploads_dir
-):
-<<<<<<< HEAD
-    path = Path(constants.CONFIG_FILE)
-    shutil.copy(constants.CONFIG_3_FILE, constants.CONFIG_FILE)
-    return path
-
-
-########################
-### from lna package ###
-########################
-
-
-# @pytest.fixture(scope="session")
-# def test_data_dir(constants):
-#     return Path(constants.TEST_DATA_DIR)
-
-
-@pytest.fixture(scope="session")
-def test_output_dir(constants):
-    path = Path(constants.TEST_OUTPUT_DIR)
-    if path.exists():
-        shutil.rmtree(path)
-
-    return path
-
-
-@pytest.fixture(scope="session")
-def assemblies_file(
-    constants,
-):
-    path = Path(constants.ASSEMBLIES_FILE)
-    return path
-
-
-@pytest.fixture(scope="session")
-def pdb_paths(constants):
-    pdb_paths = {key: Path(path) for key, path in constants.DATA_PATHS.items()}
-    return pdb_paths
-
-
-@pytest.fixture(scope="session")
-def assemblies(constants, assemblies_file):
-    _assemblies = {}
-    with open(assemblies_file, "r") as f:
-        dic = yaml.safe_load(f)
-
-    for assembly_id, assembly_info in dic["assemblies"].items():
-        _assemblies[assembly_id] = dt.Assembly.from_dict(assembly_info)
-
-    return _assemblies
-
-
-@pytest.fixture(scope="session")
-def xtalforms(constants, assemblies_file):
-    _xtalforms = {}
-    with open(assemblies_file, "r") as f:
-        dic = yaml.safe_load(f)["crystalforms"]
-
-    for xtalform_id, xtalform_info in dic.items():
-        _xtalforms[xtalform_id] = dt.XtalForm.from_dict(xtalform_info)
-
-    return _xtalforms
-=======
+def config_2_file(constants, uploads_dir):
     # os.remove(Path(constants.TEST_DIR) / 'upload-current')
     # os.symlink(
     #     (Path(constants.TEST_DIR) / constants.VERSION_DIR / 'upload_2').resolve(),
     #     (Path(constants.TEST_DIR) / 'upload-current').resolve(),
     #
     #     target_is_directory=True)
-    path = Path(Path(constants.TEST_DIR) / constants.VERSION_DIR  / constants.CONFIG_YAML)
+    path = Path(Path(constants.TEST_DIR) / constants.VERSION_DIR / constants.CONFIG_YAML)
     os.remove(path)
     shutil.copy(Path(constants.TEST_DATA_DIR) / constants.CONFIG_2_FILE, path)
     return path
 
 
+@pytest.fixture(scope="session")
+def config_3_file(
+    constants,
+):
+    path = Path(constants.CONFIG_FILE)
+    shutil.copy(constants.CONFIG_3_FILE, constants.CONFIG_FILE)
+    return path
+
+
+########################
+### from lna package ###
+########################
+
+
 # @pytest.fixture(scope="session")
-# def config_3_file(
+# def test_data_dir(constants):
+#     return Path(constants.TEST_DATA_DIR)
+
+
+@pytest.fixture(scope="session")
+def test_output_dir(constants):
+    path = Path(constants.TEST_OUTPUT_DIR)
+    if path.exists():
+        shutil.rmtree(path)
+
+    return path
+
+
+# TODO: probably just needs a rename
+# @pytest.fixture(scope="session")
+# def assemblies_file(
 #     constants,
 # ):
-#     path = Path(constants.CONFIG_FILE)
-#     shutil.copy(constants.CONFIG_3_FILE, constants.CONFIG_FILE)
+#     path = Path(constants.ASSEMBLIES_FILE)
 #     return path
->>>>>>> a241fc48
+
+
+@pytest.fixture(scope="session")
+def pdb_paths(constants):
+    pdb_paths = {key: Path(path) for key, path in constants.DATA_PATHS.items()}
+    return pdb_paths
+
+
+@pytest.fixture(scope="session")
+def assemblies(constants, assemblies_file):
+    _assemblies = {}
+    with open(assemblies_file, "r") as f:
+        dic = yaml.safe_load(f)
+
+    for assembly_id, assembly_info in dic["assemblies"].items():
+        _assemblies[assembly_id] = dt.Assembly.from_dict(assembly_info)
+
+    return _assemblies
+
+
+@pytest.fixture(scope="session")
+def xtalforms(constants, assemblies_file):
+    _xtalforms = {}
+    with open(assemblies_file, "r") as f:
+        dic = yaml.safe_load(f)["crystalforms"]
+
+    for xtalform_id, xtalform_info in dic.items():
+        _xtalforms[xtalform_id] = dt.XtalForm.from_dict(xtalform_info)
+
+    return _xtalforms