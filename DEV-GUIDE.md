# XChem Align Developer Guide

Tools to generate data suitable for loading into [Fragalysis](https://fragalysis.diamond.ac.uk/).

This supersedes [Fragalysis-API](https://github.com/xchem/fragalysis-api).

## Prerequisites

* **Python 3.10** or **Python 3.11**. 3.12 is NOT yet supported.

## Getting started (to contribute)

Project dependencies are defined in the `pyproject.toml` file.

You will need to use Python 3.10 or 3.11 (a requirement of the `pyproject.toml` file).
<<<<<<< HEAD
=======
Python 3.12 cannot currently be used.

>>>>>>> 2ae45f09
If you prefer to use [conda] you can create a Python 3.10 environment using the
`environment.yaml` in this project, otherwise, if you have Python 3.10 or 3.11,
you can create an environment using the built-in `venv` module: -

    python -m venv venv
    source venv/bin/activate
    pip install --upgrade pip

<<<<<<< HEAD
Make sure you create the venv using Python 3.10 or 3.11.
=======
Make sure you create the venv using Python 3.10 or 3.11 (e.g. change the first command to `python3.11 -m venv venv`
if needed).
>>>>>>> 2ae45f09

From your clean virtual environment you can now install the run-time and development
dependencies like this: -

    pip install -e .[dev]

The project also relies on CI that is run in GitHub using the actions defined
in the files you'll find in the `.github/workflows` directory.

We also require the use of the Git [pre-commit] framework.
To get started review the pre-commit utility and then install
the pre-commit hooks with the command: -

    pre-commit install

Now the project's rules will run on every commit, and you can check the
current health of your clone with: -

    pre-commit run --all-files

## Tools

The main tools are implemented as the following Python modules:

- Copier: xchemalign/copier.py
- Collator: xchemalign/collator.py
- Aligner: xchemalign/aligner.py

## Rollout

There is an environment at Diamond where users user the XChem align code on their data.
This can be found on the Diamond file system at `/dls/science/groups/i04-1/software/xchem-align`.
To roll out a new version of this:

1. Check that the repos are up to date on the `master` (XCA) and `main` (LNA) branches.
2. Test locally
3. Tag the XCA repo and push the tag: `git tag 1.2.3` and `git push origin 1.2.3` (using the appropriate tag number)
4. ssh to Diamond and move into the `/dls/science/groups/i04-1/software/xchem-align` dir
5. `git pull` - update the repo
6. `git tag` - check you have the expected tag
7. `rm -rf env_xchem_align` - remove the old conda environment
8. `conda deactivate` - deactivate the current conda env (if necessary)
9. `conda env create -f environment.yaml -p env_xchem_align` - create the new conda environment

NOTE: the repo MUST be tagged before rolling out to users. Step 3 does this and is assumed to be done by the
developers. If you want to roll out a new environment and the repo is not tagged (step 3) then the commands in step 3
must instead be performed after step 5 and before step 6.

---

[conda]: https://docs.conda.io/en/latest/
[pre-commit]: https://pre-commit.com<|MERGE_RESOLUTION|>--- conflicted
+++ resolved
@@ -13,11 +13,8 @@
 Project dependencies are defined in the `pyproject.toml` file.
 
 You will need to use Python 3.10 or 3.11 (a requirement of the `pyproject.toml` file).
-<<<<<<< HEAD
-=======
 Python 3.12 cannot currently be used.
 
->>>>>>> 2ae45f09
 If you prefer to use [conda] you can create a Python 3.10 environment using the
 `environment.yaml` in this project, otherwise, if you have Python 3.10 or 3.11,
 you can create an environment using the built-in `venv` module: -
@@ -26,12 +23,8 @@
     source venv/bin/activate
     pip install --upgrade pip
 
-<<<<<<< HEAD
-Make sure you create the venv using Python 3.10 or 3.11.
-=======
 Make sure you create the venv using Python 3.10 or 3.11 (e.g. change the first command to `python3.11 -m venv venv`
 if needed).
->>>>>>> 2ae45f09
 
 From your clean virtual environment you can now install the run-time and development
 dependencies like this: -
